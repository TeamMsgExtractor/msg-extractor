--- conflicted
+++ resolved
@@ -1,11 +1,3 @@
-**v0.36.2**
-<<<<<<< HEAD
-* Added an option to skip the body if it could not be found, rather than throwing an error. This will cause no file to be made for it in the event no valid body exists. For the save functions, this option is `skipBodyNotFound` and from the command line the option is `--skip-body-not-found`.
-* Fixed a bug that caused contacts to save the business phone with two colons instead of 1.
-=======
-* [[TeamMsgExtractor #286](https://github.com/TeamMsgExtractor/msg-extractor/issues/286)] Fix missing import.
->>>>>>> 0e03fdf0
-
 **v0.36.1**
 * [[TeamMsgExtractor #283](https://github.com/TeamMsgExtractor/msg-extractor/issues/283)] Added file for typing recognition.
 * Added new option to allow messages with `NotImplementedError` attachments to at least save everything not related to them. From the command line this would be `--skip-not-implemented` or `--skip-ni`. From the save function, this would be the `skipNotImplemented` option.
