--- conflicted
+++ resolved
@@ -2,12 +2,6 @@
 /build/
 *.egg-info/
 /dist/
-<<<<<<< HEAD
- .idea/*
- # Ignore pypi creds file
- .pypirc
-=======
 .idea/*
 # Ignore pypi creds file
-.pypirc
->>>>>>> b044389c
+.pypirc